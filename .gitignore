--- conflicted
+++ resolved
@@ -4,11 +4,7 @@
 *.jar
 target
 **/.DS_Store
-<<<<<<< HEAD
 bin
 .project
 cuvs-workdir
-=======
-cuvs-workdir
-bin
->>>>>>> a1a4a06f
+bin